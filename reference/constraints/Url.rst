--- conflicted
+++ resolved
@@ -42,16 +42,6 @@
             protected $bioUrl;
        }
 
-<<<<<<< HEAD
-    .. code-block:: xml
-
-        <!-- src/Acme/BlogBundle/Resources/config/validation.xml -->
-        <class name="Acme\BlogBundle\Entity\Author">
-            <property name="bioUrl">
-                <constraint name="Url" />
-            </property>
-        </class>
-=======
    .. code-block:: xml
 
        <!-- src/Acme/BlogBundle/Resources/config/validation.xml -->
@@ -60,7 +50,6 @@
                <constraint name="Url" />
            </property>
        </class>
->>>>>>> 509043eb
 
 Options
 -------
